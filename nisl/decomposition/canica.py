--- conflicted
+++ resolved
@@ -4,20 +4,12 @@
 
 # Author: ALexandre Abraham, Gael Varoquaux,
 # License: BSD 3 clause
-<<<<<<< HEAD
-=======
-import copy
 import distutils
->>>>>>> 549f5534
 
 import numpy as np
 from scipy import stats
 
-<<<<<<< HEAD
-=======
 import sklearn
-from sklearn.base import TransformerMixin
->>>>>>> 549f5534
 from sklearn.decomposition import fastica
 from sklearn.externals.joblib import Memory
 from sklearn.utils import check_random_state
