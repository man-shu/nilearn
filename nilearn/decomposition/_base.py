--- conflicted
+++ resolved
@@ -439,7 +439,6 @@
                 "an empty list was given."
             )
 
-<<<<<<< HEAD
         masker_type = "nii"
         if isinstance(self.mask, (SurfaceMasker, SurfaceImage)):
             masker_type = "surface"
@@ -449,17 +448,6 @@
                 masker_type = "surface"
                 break
         self.masker_ = check_embedded_masker(self, masker_type=masker_type)
-=======
-        # Does not support surface-based images yet; See #4756 for updates.
-        if isinstance(self.mask, (SurfaceMasker, SurfaceImage)) or any(
-            isinstance(x, SurfaceImage) for x in imgs
-        ):
-            raise NotImplementedError(
-                "Surface-based images are not yet supported by this module."
-            )
-
-        self.masker_ = check_embedded_masker(self)
->>>>>>> cbd0ba28
 
         # Avoid warning with imgs != None
         # if masker_ has been provided a mask_img
