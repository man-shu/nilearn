"""Extract data from a SurfaceImage, averaging over atlas regions."""

import warnings

import numpy as np
from joblib import Memory
from sklearn.base import BaseEstimator, TransformerMixin

from nilearn import signal
from nilearn._utils import _constrained_layout_kwargs, fill_doc
from nilearn._utils.cache_mixin import CacheMixin, cache
from nilearn._utils.class_inspect import get_params
from nilearn._utils.helpers import is_matplotlib_installed
from nilearn.maskers._utils import (
    check_same_n_vertices,
    compute_mean_surface_image,
    concatenate_surface_images,
    get_min_max_surface_image,
)
from nilearn.surface import SurfaceImage


def _apply_mask(labels_masker, mask_data, labels_data):
    """Apply mask to labels data."""
    labels_data[np.logical_not(mask_data.flatten())] = (
        labels_masker.background_label
    )
    labels_after_mask = {int(label) for label in np.unique(labels_data)}
    labels_before_mask = {int(label) for label in labels_masker._labels_}
    labels_diff = labels_before_mask - labels_after_mask
    if labels_diff:
        warnings.warn(
            "After applying mask to the labels image, "
            "the following labels were "
            f"removed: {labels_diff}. "
            f"Out of {len(labels_before_mask)} labels, the "
            "masked labels image only contains "
            f"{len(labels_after_mask)} labels "
            "(including background).",
            stacklevel=3,
        )
    labels = np.unique(labels_data)
    labels = labels[labels != labels_masker.background_label]

    return labels_data, labels


@fill_doc
class SurfaceLabelsMasker(TransformerMixin, CacheMixin, BaseEstimator):
    """Extract data from a SurfaceImage, averaging over atlas regions.

    .. versionadded:: 0.11.0

    Parameters
    ----------
    labels_img : :obj:`~nilearn.surface.SurfaceImage` object
        Region definitions, as one image of labels. The data for \
        each hemisphere is of shape (n_vertices_per_hemisphere, n_regions).

    labels : :obj:`list` of :obj:`str`, default=None
        Full labels corresponding to the labels image.
        This is used to improve reporting quality if provided.

        .. warning::
            The labels must be consistent with the label values
            provided through ``labels_img``.

    background_label : :obj:`int` or :obj:`float`, default=0
        Label used in labels_img to represent background.

        .. warning::

            This value must be consistent with label values
            and image provided.

    mask_img : :obj:`~nilearn.surface.SurfaceImage` object, optional
        Mask to apply to labels_img before extracting signals. Defines the \
        overall area of the brain to consider. The data for each \
        hemisphere is of shape (n_vertices_per_hemisphere, n_regions).

    %(smoothing_fwhm)s
        This parameter is not implemented yet.

    %(standardize_maskers)s

    %(standardize_confounds)s

    %(detrend)s

    high_variance_confounds : :obj:`bool`, default=False
        If True, high variance confounds are computed on provided image with
        :func:`nilearn.image.high_variance_confounds` and default parameters
        and regressed out.

    %(low_pass)s

    %(high_pass)s

    %(t_r)s

    %(memory)s

    %(memory_level1)s

    %(verbose0)s

    reports : :obj:`bool`, default=True
        If set to True, data is saved in order to produce a report.

    %(cmap)s
        default="inferno"
        Only relevant for the report figures.

    clean_args : :obj:`dict` or None, default=None
        Keyword arguments to be passed
        to :func:`nilearn.signal.clean`
        called within the masker.

    Attributes
    ----------
    n_elements_ : :obj:`int`
        The number of discrete values in the mask.
        This is equivalent to the number of unique values in the mask image,
        ignoring the background value.
    """

    def __init__(
        self,
        labels_img=None,
        labels=None,
        background_label=0,
        mask_img=None,
        smoothing_fwhm=None,
        standardize=False,
        standardize_confounds=True,
        detrend=False,
        high_variance_confounds=False,
        low_pass=None,
        high_pass=None,
        t_r=None,
        memory=None,
        memory_level=1,
        verbose=0,
        reports=True,
        cmap="inferno",
        clean_args=None,
    ):
        self.labels_img = labels_img
        self.labels = labels
        self.background_label = background_label
        self.mask_img = mask_img
        self.smoothing_fwhm = smoothing_fwhm
        self.standardize = standardize
        self.standardize_confounds = standardize_confounds
        self.high_variance_confounds = high_variance_confounds
        self.detrend = detrend
        self.low_pass = low_pass
        self.high_pass = high_pass
        self.t_r = t_r
        self.memory = memory
        self.memory_level = memory_level
        self.verbose = verbose
        self.reports = reports
        self.cmap = cmap
        self.clean_args = clean_args

    @property
    def _labels_data(self):
        """Return data of label image concatenated over hemispheres."""
        all_labels = [x.ravel() for x in self.labels_img.data.parts.values()]
        return np.concatenate(all_labels)

    def fit(self, img=None, y=None):
        """Prepare signal extraction from regions.

        Parameters
        ----------
        img : :obj:`~nilearn.surface.SurfaceImage` object or None, default=None
            This parameter is currently unused.

        y : None
            This parameter is unused.
            It is solely included for scikit-learn compatibility.

        Returns
        -------
        SurfaceLabelsMasker object
        """
        del img, y

        if self.labels_img is None:
            raise ValueError(
                "Please provide a labels_img to the masker. For example, "
                "masker = SurfaceLabelsMasker(labels_img=labels_img)"
            )

        all_labels = set(self._labels_data.ravel())
        all_labels.discard(self.background_label)
        self._labels_ = list(all_labels)

        self.n_elements_ = len(self._labels_)

        if self.labels is None:
            self.label_names_ = [str(label) for label in self._labels_]
        else:
            self.label_names_ = [self.labels[x] for x in self._labels_]

<<<<<<< HEAD
        if self.mask_img is not None:
            check_same_n_vertices(self.labels_img.mesh, self.mask_img.mesh)

        if not self.reports:
            self._reporting_data = None
            return self

        self._report_content["number_of_regions"] = self.n_elements_
=======
        self._shelving = False
        # content to inject in the HTML template
        self._report_content = {
            "description": (
                "This report shows the input surface image overlaid "
                "with the outlines of the mask. "
                "We recommend to inspect the report for the overlap "
                "between the mask and its input image. "
            ),
            "n_vertices": {},
            "number_of_regions": self.n_elements_,
            "summary": {},
        }
>>>>>>> e308c5bc
        for part in self.labels_img.data.parts:
            self._report_content["n_vertices"][part] = (
                self.labels_img.mesh.parts[part].n_vertices
            )

        if not self.reports:
            self._reporting_data = None
            return self

        self._reporting_data = self._generate_reporting_data()

        return self

    def _generate_reporting_data(self):
        for part in self.labels_img.data.parts:
            size = []
            relative_size = []
            regions_summary = {
                "label value": [],
                "region name": [],
                "size<br>(number of vertices)": [],
                "relative size<br>(% vertices in hemisphere)": [],
            }

            for i, label in enumerate(self.label_names_):
                regions_summary["label value"].append(i)
                regions_summary["region name"].append(label)

                n_vertices = self.labels_img.data.parts[part] == i
                size.append(n_vertices.sum())
                tmp = (
                    n_vertices.sum()
                    / self.labels_img.mesh.parts[part].n_vertices
                    * 100
                )
                relative_size.append(f"{tmp :.2}")

            regions_summary["size<br>(number of vertices)"] = size
            regions_summary["relative size<br>(% vertices in hemisphere)"] = (
                relative_size
            )

            self._report_content["summary"][part] = regions_summary

        return {
            "labels_image": self.labels_img,
            "label_names": [str(x) for x in self.label_names_],
            "images": None,
        }

    def __sklearn_is_fitted__(self):
        return hasattr(self, "n_elements_")

    def _check_fitted(self):
        if not self.__sklearn_is_fitted__():
            raise ValueError(
                f"It seems that {self.__class__.__name__} "
                "has not been fitted."
            )

    def transform(self, img, confounds=None, sample_mask=None):
        """Extract signals from surface object.

        Parameters
        ----------
        img : :obj:`~nilearn.surface.SurfaceImage` object or \
              :obj:`list` of :obj:`~nilearn.surface.SurfaceImage` or \
              :obj:`tuple` of :obj:`~nilearn.surface.SurfaceImage`
            Mesh and data for both hemispheres.

        confounds : :class:`numpy.ndarray`, :obj:`str`,\
                    :class:`pathlib.Path`, \
                    :class:`pandas.DataFrame` \
                    or :obj:`list` of confounds timeseries, default=None
            Confounds to pass to :func:`nilearn.signal.clean`.

        sample_mask : None, Any type compatible with numpy-array indexing, \
                  or :obj:`list` of \
                  shape: (number of scans - number of volumes removed) \
                  for explicit index, or (number of scans) for binary mask, \
                  default=None
            sample_mask to pass to :func:`nilearn.signal.clean`.

        Returns
        -------
        output : :obj:`numpy.ndarray`
            Signal for each element.
            shape: (img data shape, total number of vertices)
        """
        self._check_fitted()

        # if img is a single image, convert it to a list
        # to be able to concatenate it
        if not isinstance(img, list):
            img = [img]
        img = concatenate_surface_images(img)
        check_same_n_vertices(self.labels_img.mesh, img.mesh)
        # concatenate data over hemispheres
        img_data = np.concatenate(list(img.data.parts.values()), axis=0)

        if self.mask_img is not None:
            mask_data = np.concatenate(
                list(self.mask_img.data.parts.values()), axis=0
            )
            labels_data, labels = _apply_mask(
                self, mask_data, self._labels_data
            )
        else:
            labels_data = self._labels_data
            labels = self._labels_

        if self.smoothing_fwhm is not None:
            warnings.warn(
                "Parameter smoothing_fwhm "
                "is not yet supported for surface data",
                UserWarning,
                stacklevel=2,
            )
            self.smoothing_fwhm = None

        if self.reports:
            self._reporting_data["images"] = img

        parameters = get_params(
            self.__class__,
            self,
            ignore=[
                "mask_img",
            ],
        )
        if self.clean_args is None:
            self.clean_args = {}
        parameters["clean_args"] = self.clean_args

        if self.memory is None:
            self.memory = Memory(location=None)

        n_time_points = 1 if len(img_data.shape) == 1 else img_data.shape[1]
        output = np.empty((n_time_points, len(labels)))
        for i, label in enumerate(labels):
            output[:, i] = img_data[labels_data == label].mean(axis=0)

        # signal cleaning here
        output = cache(
            signal.clean,
            memory=self.memory,
            func_memory_level=2,
            memory_level=self.memory_level,
            shelve=self._shelving,
        )(
            output,
            detrend=parameters["detrend"],
            standardize=parameters["standardize"],
            standardize_confounds=parameters["standardize_confounds"],
            t_r=parameters["t_r"],
            low_pass=parameters["low_pass"],
            high_pass=parameters["high_pass"],
            confounds=confounds,
            sample_mask=sample_mask,
            **parameters["clean_args"],
        )

        return output

    def fit_transform(self, img, y=None):
        """Prepare and perform signal extraction from regions.

        Parameters
        ----------
        img : :obj:`~nilearn.surface.SurfaceImage` object or \
              :obj:`list` of :obj:`~nilearn.surface.SurfaceImage` or \
              :obj:`tuple` of :obj:`~nilearn.surface.SurfaceImage`
            Mesh and data for both hemispheres.

        y : None
            This parameter is unused.
            It is solely included for scikit-learn compatibility.

        Returns
        -------
        :obj:`numpy.ndarray`
            Signal for each element.
            shape: (img data shape, total number of vertices)
        """
        del y
        return self.fit().transform(img)

    def inverse_transform(self, signals):
        """Transform extracted signal back to surface image.

        Parameters
        ----------
        signals : :obj:`numpy.ndarray`
            Extracted signal for each region.
            If a 1D array is provided, then the shape of each hemisphere's data
            should be (number of elements,) in the returned surface image.
            If a 2D array is provided, then it would be
            (number of scans, number of elements).


        Returns
        -------
        :obj:`~nilearn.surface.SurfaceImage` object
            Mesh and data for both hemispheres.
        """
        self._check_fitted()

        # we will only get the data back according to the mask that was applied
        # so if some labels were removed, we will only get the data for the
        # remaining labels, the vertices that were masked out will be set to 0
        if self.mask_img is not None:
            mask_data = np.concatenate(
                list(self.mask_img.data.parts.values()), axis=0
            )
            _, labels = _apply_mask(self, mask_data, self._labels_data)
        else:
            labels = self._labels_

        data = {}
        for part_name, labels_part in self.labels_img.data.parts.items():
            data[part_name] = np.zeros(
                (labels_part.shape[0], signals.shape[0]),
                dtype=signals.dtype,
            )
            for label_idx, label in enumerate(labels):
                data[part_name][labels_part == label] = signals[:, label_idx].T
        return SurfaceImage(mesh=self.labels_img.mesh, data=data)

    def generate_report(self):
        """Generate a report."""
        if not is_matplotlib_installed():
            with warnings.catch_warnings():
                mpl_unavail_msg = (
                    "Matplotlib is not imported! "
                    "No reports will be generated."
                )
                warnings.filterwarnings("always", message=mpl_unavail_msg)
                warnings.warn(category=ImportWarning, message=mpl_unavail_msg)
                return [None]

        from nilearn.reporting.html_report import generate_report

        return generate_report(self)

    def _reporting(self):
        """Load displays needed for report.

        Returns
        -------
        displays : list
            A list of all displays to be rendered.
        """
        import matplotlib.pyplot as plt

        from nilearn.reporting.utils import figure_to_png_base64

        # Handle the edge case where this function is
        # called with a masker having report capabilities disabled
        if self._reporting_data is None:
            return [None]

        fig = self._create_figure_for_report()

        plt.close()

        init_display = figure_to_png_base64(fig)

        return [init_display]

    def _create_figure_for_report(self):
        """Create a figure of the contours of label image.

        If transform() was applied to an image,
        this image is used as background
        on which the contours are drawn.
        """
        import matplotlib.pyplot as plt

        from nilearn.plotting import plot_surf, plot_surf_contours

        labels_img = self._reporting_data["labels_image"]

        img = self._reporting_data["images"]
        if img:
            img = compute_mean_surface_image(img)
            vmin, vmax = get_min_max_surface_image(img)

        # TODO: possibly allow to generate a report with other views
        views = ["lateral", "medial"]
        hemispheres = ["left", "right"]

        fig, axes = plt.subplots(
            len(views),
            len(hemispheres),
            subplot_kw={"projection": "3d"},
            figsize=(20, 20),
            **_constrained_layout_kwargs(),
        )
        axes = np.atleast_2d(axes)

        for ax_row, view in zip(axes, views):
            for ax, hemi in zip(ax_row, hemispheres):
                if img:
                    plot_surf(
                        surf_map=img,
                        hemi=hemi,
                        view=view,
                        figure=fig,
                        axes=ax,
                        cmap=self.cmap,
                        vmin=vmin,
                        vmax=vmax,
                    )
                plot_surf_contours(
                    roi_map=labels_img,
                    hemi=hemi,
                    view=view,
                    figure=fig,
                    axes=ax,
                )

        return fig<|MERGE_RESOLUTION|>--- conflicted
+++ resolved
@@ -205,7 +205,6 @@
         else:
             self.label_names_ = [self.labels[x] for x in self._labels_]
 
-<<<<<<< HEAD
         if self.mask_img is not None:
             check_same_n_vertices(self.labels_img.mesh, self.mask_img.mesh)
 
@@ -214,7 +213,7 @@
             return self
 
         self._report_content["number_of_regions"] = self.n_elements_
-=======
+
         self._shelving = False
         # content to inject in the HTML template
         self._report_content = {
@@ -228,7 +227,7 @@
             "number_of_regions": self.n_elements_,
             "summary": {},
         }
->>>>>>> e308c5bc
+
         for part in self.labels_img.data.parts:
             self._report_content["n_vertices"][part] = (
                 self.labels_img.mesh.parts[part].n_vertices
