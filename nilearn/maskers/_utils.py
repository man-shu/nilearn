import copy

import numpy as np

from nilearn import image
from nilearn.surface import SurfaceImage


def _check_dims(imgs):
    # check dims of one image if given a list
    if isinstance(imgs, list):
        im = imgs[0]
        dim = image.load_img(im).shape
        # in case of 4D (timeseries) + 1D (subjects) return first subject
        return (im, (*dim, 1)) if len(dim) == 4 else (imgs, (*dim, 1))
    else:
        dim = image.load_img(imgs).shape
        return imgs, dim


def compute_middle_image(img):
    """Compute middle image of timeseries (4D data)."""
    img, dim = _check_dims(img)
    if len(dim) == 4 or len(dim) == 5:
        img = image.index_img(img, dim[-1] // 2)
    return img, len(dim)


def check_same_n_vertices(mesh_1, mesh_2):
    """Check that 2 PolyMesh have the same keys and that n vertices match.

    Parameters
    ----------
    mesh_1: PolyMesh

    mesh_2: PolyMesh
    """
    keys_1, keys_2 = set(mesh_1.parts.keys()), set(mesh_2.parts.keys())
    if keys_1 != keys_2:
        diff = keys_1.symmetric_difference(keys_2)
        raise ValueError(
            f"Meshes do not have the same keys. Offending keys: {diff}"
        )
    for key in keys_1:
        if mesh_1.parts[key].n_vertices != mesh_2.parts[key].n_vertices:
            raise ValueError(
                f"Number of vertices do not match for '{key}'."
                "number of vertices in mesh_1: "
                f"{mesh_1.parts[key].n_vertices}; "
                f"in mesh_2: {mesh_2.parts[key].n_vertices}"
            )


def compute_mean_surface_image(img):
    """Compute mean of SurfaceImage over time points (for 'time series').

    Parameters
    ----------
    img : SurfaceImage

    Returns
    -------
    SurfaceImage
    """
    if len(img.shape) < 2 or img.shape[1] < 2:
        return img

    data = {
        part: np.mean(value, axis=1).astype(float)
        for part, value in img.data.parts.items()
    }
    return SurfaceImage(mesh=img.mesh, data=data)


def get_min_max_surface_image(img):
    """Get min and max across hemisphere for a SurfaceImage.

    Parameters
    ----------
    img : SurfaceImage

    Returns
    -------
    vmin : float

    vmax : float
    """
    vmin = min(min(x.ravel()) for x in img.data.parts.values())
    vmax = max(max(x.ravel()) for x in img.data.parts.values())
    return vmin, vmax


def concatenate_surface_images(imgs):
    """Concatenate the data of a list or tuple of SurfaceImages.

    Assumes all images have same meshes.

    Parameters
    ----------
    imgs : :obj:`list` or :obj:`tuple` of SurfaceImage object

    Returns
    -------
    SurfaceImage object
    """
    if not isinstance(imgs, (tuple, list)) or any(
        not isinstance(x, SurfaceImage) for x in imgs
    ):
        raise TypeError(
            "'imgs' must be a list or a tuple of SurfaceImage instances."
        )

    if len(imgs) == 1:
        return imgs[0]

    for img in imgs:
        check_same_n_vertices(img.mesh, imgs[0].mesh)

    output_data = {}
    for part in imgs[0].data.parts:
        tmp = [img.data.parts[part] for img in imgs]
        output_data[part] = np.concatenate(tmp, axis=1)

    output = SurfaceImage(mesh=imgs[0].mesh, data=output_data)

    return output


<<<<<<< HEAD
def check_surface_data_ndims(img, dim, var_name="img"):
    """Check if the data of a SurfaceImage is of a given dimension,
    raise error if not.

    Parameters
    ----------
    img : :obj:`~nilearn.surface.SurfaceImage`
        SurfaceImage to check.

    dim : int
        Dimensions the data should have.

    var_name : str, optional
        Name of the variable to include in the error message.

    Returns
    -------
    raise ValueError if the data of the SurfaceImage is not of the given
    dimension.
    """
    if not all(x.ndim == dim for x in img.data.parts.values()):
        raise ValueError(
            f"Data for each hemisphere of {var_name} should have {dim} "
            "dimensions,\n but found: "
            f"{[f"ndims in {part}: {img.data.parts[part].ndim}"
            for part in img.data.parts]}"
        )
=======
def deconcatenate_surface_images(img):
    """Deconcatenate a 3D Surface image into a a list of SurfaceImages.

    Parameters
    ----------
    img : SurfaceImage object

    Returns
    -------
    :obj:`list` or :obj:`tuple` of SurfaceImage object
    """
    if not isinstance(img, SurfaceImage):
        raise TypeError("Input must a be SurfaceImage.")

    if img.shape[1] < 2:
        return [img]

    mesh = img.mesh

    return [
        SurfaceImage(
            mesh=copy.deepcopy(mesh),
            data=_extract_surface_image_data(img, i),
        )
        for i in range(img.shape[1])
    ]


def _extract_surface_image_data(surface_image, index):
    mesh = surface_image.mesh
    data = surface_image.data

    return {
        hemi: data.parts[hemi][..., index]
        .copy()
        .reshape(mesh.parts[hemi].n_vertices, 1)
        for hemi in data.parts
    }
>>>>>>> be365db8
<|MERGE_RESOLUTION|>--- conflicted
+++ resolved
@@ -126,7 +126,6 @@
     return output
 
 
-<<<<<<< HEAD
 def check_surface_data_ndims(img, dim, var_name="img"):
     """Check if the data of a SurfaceImage is of a given dimension,
     raise error if not.
@@ -154,8 +153,9 @@
             f"{[f"ndims in {part}: {img.data.parts[part].ndim}"
             for part in img.data.parts]}"
         )
-=======
-def deconcatenate_surface_images(img):
+
+
+ def deconcatenate_surface_images(img):
     """Deconcatenate a 3D Surface image into a a list of SurfaceImages.
 
     Parameters
@@ -192,5 +192,4 @@
         .copy()
         .reshape(mesh.parts[hemi].n_vertices, 1)
         for hemi in data.parts
-    }
->>>>>>> be365db8
+    }