--- conflicted
+++ resolved
@@ -408,7 +408,6 @@
     assert img.shape == (surf_label_img.mesh.n_vertices, 7)
 
 
-<<<<<<< HEAD
 def test_surface_labels_masker_confounds_to_fit_transform(
     surf_label_img, surf_img_2d
 ):
@@ -430,7 +429,8 @@
     )
     # we remove two samples via sample_mask so we should have 3 samples
     assert signals.shape == (3, masker.n_elements_)
-=======
+
+    
 def test_surface_label_masker_labels_img_none():
     """Test that an error is raised when labels_img is None."""
     with pytest.raises(
@@ -438,7 +438,6 @@
         match="provide a labels_img to the masker",
     ):
         SurfaceLabelsMasker(labels_img=None).fit()
->>>>>>> e308c5bc
 
 
 @pytest.mark.skipif(
