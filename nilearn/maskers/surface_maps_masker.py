--- conflicted
+++ resolved
@@ -12,23 +12,15 @@
 from nilearn._utils import _constrained_layout_kwargs, fill_doc, logger
 from nilearn._utils.cache_mixin import cache
 from nilearn._utils.class_inspect import get_params
-<<<<<<< HEAD
 from nilearn._utils.helpers import is_matplotlib_installed, is_plotly_installed
-from nilearn.maskers._utils import (
-    check_same_n_vertices,
-    check_surface_data_ndims,
-    compute_mean_surface_image,
-    concat_extract_surface_data_parts,
-    concatenate_surface_images,
-    deconcatenate_surface_images,
-=======
 from nilearn.maskers.base_masker import _BaseSurfaceMasker
 from nilearn.surface.surface import (
     SurfaceImage,
     check_same_n_vertices,
     concat_imgs,
     get_data,
->>>>>>> 655bb5fb
+    iter_img,
+    mean_img,
 )
 
 
@@ -589,11 +581,11 @@
         from nilearn.reporting.utils import figure_to_svg_base64
 
         maps_img = self._reporting_data["maps_img"]
-        maps_img = deconcatenate_surface_images(maps_img)
+        maps_img = iter_img(maps_img, return_iterator=False)
 
         img = self._reporting_data["images"]
         if img:
-            img = compute_mean_surface_image(img)
+            img = mean_img(img)
 
         # Handle the edge case where this function is
         # called with a masker having report capabilities disabled
